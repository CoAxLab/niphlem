import numpy as np
import json
import matplotlib.pyplot as mpl



def butter_bandpass_filter(data, lowcut, highcut, fs, order=5):
    """
    Applies Butterworth bandpass double filter (to minimize shift).

    Parameters
    ---------
    data : vector
        signal to be filtered
    lowcut : real
        lowpass cutoff frequency (Hz)
    highcut : real
        highpass cutoff frequency (Hz)
    fs : real
        sampling frequency (Hz)
    order : int
        filter order (will be rounded up to even integer)

    Returns
    -------
    bandpass filtered signal
    """

    # fs, lowcut and highcut are in frequency units (Hz)
    from scipy.signal import (sosfiltfilt, butter)

    nyq = 0.5 * fs
    low = lowcut / nyq
    high = highcut / nyq
    sos = butter(N=np.ceil(order/2),
                 Wn=[low, high],
                 analog=False,
                 btype='band',
                 output='sos')

    return sosfiltfilt(sos, data)



def gaussian_lowpass_filter(data, fs, cut):
    """
    Applies Gaussian lowpass filter.

    Parameters
    ---------
    data : array
        signal to be filtered
    fs : real
        sampling frequency (Hz)
    cut : real
        cutoff frequency (Hz)

    Returns
    -------
    lowpass filtered signal
    """

    from scipy.ndimage import gaussian_filter1d

    sigma = fs/(2*np.pi*cut)
    signal = gaussian_filter1d(data, sigma)
<<<<<<< HEAD
    return signal-np.mean(signal) # TODO: Ask Andrew why we need to do this
=======
>>>>>>> 541c55a6

    return signal



def filter_signals(meta, sig_file, show_signals=False):
    """
    Applies filters to data and write to new npy file

    Parameters
    ---------
    meta : str, pathlike
        name of json file containing meta data
    sig_file : str, pathlike
        name of npy file containing signal array
    show_signals: bool, optional
        flag to plot signals, default False
    """

    # load signal, columns: time, channels * nch, pulse, resp
    signal = np.load(sig_file)
    nch = signal.shape[1]-3

    # extract filtering information from JSON file
    meta = json.load(open(meta))
    sf = meta['frequency_info']['sampling_rate']
    card_range = meta['frequency_info']['cardiac_range']
    resp_range = meta['frequency_info']['respiratory_range']

    # filter
    filtered_signal = np.zeros_like(signal)
    filtered_signal[:, 0] = signal[:, 0]
    filtered_signal[:, -2] = butter_bandpass_filter(signal[:, -2],
                                                    card_range[0],
                                                    card_range[1],
                                                    sf)
    filtered_signal[:, -1] = butter_bandpass_filter(signal[:, -1],
                                                    resp_range[0],
                                                    resp_range[1],
                                                    sf)
    # note: factor of 5 is empirical
    for i in range(nch):
        filtered_signal[:, i] = gaussian_lowpass_filter(signal[:, i],
                                                        sf,
                                                        card_range[1])
    # save filtered signal to filtered_signal.npy
    np.save('filtered_signal', filtered_signal)

    # plot signals if desired
    if show_signals:
        mpl.plot(signal[:, -2]-signal[:, -2].mean(), 'r')
        mpl.plot(filtered_signal[:, -2], 'b')
        mpl.show()
        mpl.plot(signal[:, -1]-signal[:, -1].mean(), 'r')
        mpl.plot(filtered_signal[:, -1], 'b')
        mpl.show()
        mpl.plot(signal[:, 1]-signal[:, 1].mean(), 'r')
        mpl.plot(filtered_signal[:, 1], 'b')
        mpl.show()

###############################################################################

<<<<<<< HEAD
# meta = 'meta.txt'
# sig_file = 'signal.npy'
# filter_signals(meta, sig_file, show_signals=True)


def _transform_filter(data,
                      transform,
                      filtering,
                      high_pass,
                      low_pass,
                      sampling_rate):

    # Guarantee original data is not overwritten
    data = data.copy()

    # TODO: Should we add an option with no transformation at all?
    if transform == "zscore":
        # zscore data
        data = zscore(data)
    elif transform == "abs":
        # Absolute value transformation on the data and zero mean the series
        data = abs(data)
        data = data - np.mean(data)
    else:
        # Only demean
        data = data - np.mean(data)

    if filtering == "butter":
        # TODO: Add more flexible butter filter, not only bandpass?
        # high_pass == frequency above to clean, then here is the lower range,
        # low_pass == frequency below to clean, then here is the higher range.
        data = butter_bandpass_filter(data,
                                      lowcut=high_pass,
                                      highcut=low_pass,
                                      fs=sampling_rate)
    elif filtering == "gaussian":
        data = gaussian_lowpass_filter(data,
                                       fs=sampling_rate,
                                       cut=low_pass)
    return data


def zscore(x, axis=1, nan_omit=True):
    """Standardize data."""
    if nan_omit:
        mean = np.nanmean
        std = np.nanstd
    else:
        mean = np.mean
        std = np.std

    zscores = (x - mean(x))/std(x)
    return zscores
=======
#meta = 'meta.json'
#sig_file = 'signal.npy'
#filter_signals(meta, sig_file, show_signals=True)
>>>>>>> 541c55a6
<|MERGE_RESOLUTION|>--- conflicted
+++ resolved
@@ -64,10 +64,6 @@
 
     sigma = fs/(2*np.pi*cut)
     signal = gaussian_filter1d(data, sigma)
-<<<<<<< HEAD
-    return signal-np.mean(signal) # TODO: Ask Andrew why we need to do this
-=======
->>>>>>> 541c55a6
 
     return signal
 
@@ -130,7 +126,6 @@
 
 ###############################################################################
 
-<<<<<<< HEAD
 # meta = 'meta.txt'
 # sig_file = 'signal.npy'
 # filter_signals(meta, sig_file, show_signals=True)
@@ -184,8 +179,4 @@
 
     zscores = (x - mean(x))/std(x)
     return zscores
-=======
-#meta = 'meta.json'
-#sig_file = 'signal.npy'
-#filter_signals(meta, sig_file, show_signals=True)
->>>>>>> 541c55a6
+  